--- conflicted
+++ resolved
@@ -1,10 +1,6 @@
 [project]
 name = "ceph-mcp-server"
-<<<<<<< HEAD
 version = "0.1.4"
-=======
-version = "0.1.3"
->>>>>>> a11b2eec
 description = "Model Context Protocol server for Ceph storage cluster management"
 readme = "README.md"
 license = "MIT"
